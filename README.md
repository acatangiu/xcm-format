# Polkadot Cross-Consensus Message (XCM) Format

**Version 2, draft.**
**Authors: Gavin Wood.**

This document details the message format for Polkadot-based message passing between chains. It describes the formal data format, any environmental data which may be additionally required and the corresponding meaning of the datagrams.

## **1** Background

There are several kinds of *Consensus Systems* for which it would be advantageous to facilitate communication. This includes messages between smart-contracts and their environment, messages between sovereign blockchains over bridges, and between shards governed by the same consensus. Unfortunately, each tends to have its own message-passing means and standards, or have no standards at all.

XCM aims to abstract the typical message intentions across these systems and provide a basic framework for forward-compatible, extensible and practical communication datagrams facilitating typical interactions between disparate datasystems within the world of global consensus.

Concepts from the IPFS project, particularly the idea of self-describing formats, are used throughout and two new self-describing formats are introduced for specifying assets (based around `MultiAsset`) and consensus-system locations (based around `MultiLocation`).

Polkadot has three main transport systems for passing messages between chains all of which will use this format: XCMP (sometimes known as HRMP) together with the two kinds of VMP: UMP and DMP.

- **XCMP** *Cross-Chain Message Passing* secure message passing between parachains. There are two variants: *Direct* and *Relayed*.
  - With *Direct*, message data goes direct between parachains and is O(1) on the side of the Relay-chain and is very scalable.
  - With *Relayed*, message data is passed via the Relay-chain, and piggy-backs over VMP. It is much less scalable, and parathreads in particular may not receive messages due to excessive queue growth.
- **VMP** *Vertical Message Passing* message passing between the Relay-chain itself and a parachain. Message data in both cases exists on the Relay-chain. This includes:
  - **UMP** *Upward Message Passing* message passing from a parachain to the Relay-chain.
  - **DMP** *Downward Message Passing* message passing from the Relay-chain to a parachain.

### **1.1** XCM Communication Model

XCM is designed around four 'A's:

- *Asynchronous*: XCM messages in no way assume that the sender will be blocking on its completion.
- *Absolute*: XCM messages are guaranteed to be delivered and interpreted accurately, in order and in a timely fashion.
- *Asymmetric*: XCM messages do not have results. Any results must be separately communicated to the sender with an additional message.
- *Agnostic*: XCM makes no assumptions about the nature of the Consensus System between which messages are being passed.

The fact that XCM gives these *Absolute* guarantees allows it to be practically *Asymmetric* whereas other non-Absolute protocols would find this difficult.

Being *Agnostic* means that XCM is not simply for messages between parachain(s) and/or the Relay-chain, but rather that XCM is suitable for messages between disparate chains connected through one or more bridge(s) and even for messages between smart-contracts. Using XCM, all of the above may communicate with, or through, each other.

E.g. It is entirely conceivable that, using XCM, a smart contract, hosted on a Polkadot parachain, may transfer a non-fungible asset it owns through Polkadot to an Ethereum-mainnet bridge located on another parachain, into an account controlled on the Ethereum mainnet by registering the transfer of ownership on a third, specialized Substrate NFA chain hosted on a Kusama parachain via a Polkadot-Kusama bridge.

### **1.2** The XCVM

The XCM format in large part draws upon a highly domain-specific virtual machine, called the _Cross-Consensus Virtual Machine_ or _XCVM_. XCM messages correspond directly to version-aware XCVM programmes, and the XCVM instruction set represents the repertoire of actions from which an XCM message may be composed.

The XCVM is a register-based machine, none of whose registers are general purpose. The XCVM instruction format, set of machine registers and definitions of interaction therefore compromise the bulk of the XCM message format and most of this document's text is taken up with expressing those definitions.

### **1.3** Vocabulary

- *Consensus System* A chain, contract or other global, encapsulated, state machine singleton. It can be any programmatic state-transition system that exists within consensus which can send/receive datagrams. May be specified by a `MultiLocation` value (though not all such values identify a *Consensus System*). Examples include *The Polkadot Relay chain*, *The XDAI Ethereum PoA chain*, *The Ethereum Tether smart contract*.
- *Location* A *Consensus System*, or an addressable account or datastructure that exists therein. Examples include the Treasury account on the Polkadot Relay-chain, the primary Web3 Foundation account on the Edgeware parachain, the Edgeware parachain itself, the Web3 Foundation's Ethereum multisig wallet account. Specified by a `MultiLocation`.
- *Sovereign Account* An account controlled by a particular *Consensus System*, within some other *Consensus System*. There may be many such accounts or just one. If many, then this assumes and identifies a unique *primary* account.
- *XCVM* The Cross-conseusus Virtual Machine, for which the definition of XCM messages s large part relies upon.
- *Reserve Location* The *Consensus System* which acts as the reserve for a particular assets on a particular (derivative) *Consensus System*. The reserve *Consensus System* is always known by the derivative. It will have a *Sovereign Account* for the derivative which contains full collateral for the derivative assets.
- *Origin* The *Consensus System* from which a given message has been (directly and immediately) delivered. Specified as a `MultiLocation`.
- *Recipient* The *Consensus System* to which a given message has been delivered. Specified as a `MultiLocation`.
- *Teleport* Destroying an asset (or amount of funds/token/currency) in one place and minting a corresponding amount in a second place. Imagine the teleporter from *Star Trek*. The two places need not be equivalent in nature (e.g. could be a UTXO chain that destroys assets and an account-based chain that mints them). Neither place acts as a reserve or derivative for the other. Though the nature of the tokens may be different, neither place is more canonical than the other. This is only possible if there is a bilateral trust relationship both of the STF and the validity/finality/availability between them.
- *Transfer* The movement of funds from one controlling authority to another. This is within the same chain or overall asset-ownership environment and at the same abstraction level.

### **1.4** Document Structure

The format is defined in five main parts. The top-level datagram formats are specified in section 2. The XCVM is defined in sections 3, 4 and 5. The `MultiLocation` and `MultiAsset` formats are defined in sections 6 and 7. Example messages are specified in section 8.

### **1.5** Encoding

All data is SCALE encoded. Elementary types are expressed in Rust-language format, for example:

- A 32-bit signed integer is written as `s32`.
- A 64-bit unsigned integer is written as `u64`.

When a bulleted list of types---possibly named---is given, it implies a simple concatenation of individual typed values. For example, a 64-bit unsigned "index" followed by a list of bytes of "data" could be written as:

- `index: u64`
- `data: Vec<u8>`

## **2** Basic Top-level Format

We name the top-level XCM datatype `VersionedXcm`. This is defined thus:

- `version: u8`: Version of XCM.
- `message`: The message; opaque unless version is known and well-defined.

This document defines only XCM messages whose version identifier is `2`. Messages whose version is lower than this may be defined in earlier versions of this document.

Given that the version of XCM defined at present is `2`, thus we can concretize the message format as:

- `version: u8 = 2`: Version of XCM.
- `message: Vec<Instruction>`

Thus a message is simply the byte `2` to identify the present version, together with a SCALE-encoded series of XCVM instructions.

The effect of any given XCM message is defined as the actions taken by the XCVM when it is initialized properly given the `message` (which is known in XCVM as the *Original Programme*) and the location from which the message originated (which is known in XCVM as the *Original Origin*). The specifics of initialization are defined in the next section.

## **3** The XCVM Registers

The XCVM contains several machine registers, which cannot generally be set at will, but rather begin with specific values and may only be mutated under certain circumstances and/or obeying certain rules.

The registers are named:

- *Programme*
- *Programme Counter*
- *Error*
- *Error Handler*
- *Appendix*
- *Origin*
- *Holding*
- *Surplus Weight*
- *Refunded Weight*

### **3.1** Programme

Of type `Vec<Instruction>`, initialized to the value of the Original Programme.

Expresses the currently executing programme of instructions for the XCVM. This gets potentially changed after either the final instruction is executed or an error occurs.

### **3.2** Programme Counter

Of type `u32`, initialized to `0`.

Expresses the index of the currently executing instruction within the Programme Register. Gets incremented by `1` after each instruction is successfully executed and reset to `0` when the Programme Register is replaced.

### **3.3** Error

Of type: `Option<(u32, Error)>`, initialized to `None`.

Expresses information on the last known error which happened during programme execution. Set only when a programme encounters an error. May be cleared at will. The two internal fields express the value of the Programme Counter when the error occurred and the type of error which happened.

### **3.4** Error Handler

Of type `Vec<Instruction>`, initialized to the empty list.

Expresses any code which should run in case of error. When a programme encounters an error, this register is cleared and its contents used to replace the Programme Register.

### **3.5** Appendix

Of type `Vec<Instruction>`, initialized to the empty list.

Expresses any code which should run following the current programme. When a programme reaches the end successfully, or after an error where the Error Handler is empty, this register is cleared and its contents used to replace the Programme Register.

<<<<<<< HEAD
![image](XCM_basic_interaction_diagram.png)

Basic interaction diagram. Boxes are blockchains, cylinders are accounts, red account color is a debit, green account color is a credit. Shaded grey accounts are Holding Accounts.
=======
### **3.6** Origin

Of type `Option<MultiLocation>`, initialized so its inner value is the Original Origin.

Expresses the location with whose authority the current programme is running. May be reset to `None` at will (implying no authority), and may also be set to a strictly interior location at will (implying a strict subset of authority).

### **3.7** Holding Register

Of type `MultiAssets`, initialized to the empty set (i.e. no assets).

Expresses a number of assets that exist under the control of the programme but have no on-chain representation. Can be thought of as a non-persistent register for "unspent" assets.

### **3.8** Surplus Weight

Of type `u64`, initialized to `0`.

Expresses the amount of weight by which an estimation of the Original Programme must have been an overestimation. This includes any weight of instructions which were never dispatched due to an error occurring in an instruction prior, as well as error handlers which did not take effect owing to a successful conclusion and instructions whose weight becomes known after a necessarily conservative estimate.

### **3.9** Refunded Weight

Of type `u64`, initialized to `0`.

Expresses the portion of Surplus Weight which has been refunded. Not used on XCM platforms which do not require payment for execution.

## **4** Basic XCVM Operation

The XCVM operates as a fetch-dispatch loop common in state machines. The steps of the loop are:

- If the value of the Programme Register is empty, then halt.
- Attempt to fetch the instruction found by indexing the Programme Register by the Programme Counter Register:
- If an instruction exists, then execute that instruction (see next section) and check whether it resulted in an error:
  - If it did not result in an error, then:
    - Increment the Programme Counter by `1`.
  - If it did result in an error, then:
    - Set the Error Register accordingly.
    - Reset the Programme Counter to `0`.
    - Set the Programme Register to the value of the Error Handler Register.
    - Reset the Error Handler Register to become empty.
- If no instruction exists:
  - Reset the Programme Counter to `0`.
  - Set the Programme Register to the value of the Appendix Register.
  - Increment the Surplus Weight Register by the estimated weight of the contents of the Error Handler Register.
  - Reset both the Error Handler Register and the Appendix Register to become empty.

The difference from a basic fetch/dispatch loop is the addition of the Error Handler and Appendix Registers. Notably:

- The Error Register is *not* cleared when a programme completes successfully. This allows code in the Appendix register to utilise its value.
- The Error Handler Register *is* cleared when a programme completes regardless of success. This ensures that any error handling logic from a previous programme does not affect any later appended code.

## **5** The XCVM Instruction Set

The XCVM instruction type (`Instruction`) is represented as a tagged union (`enum` in Rust language) of each of the individual instructions including their operands, if any. Since this is SCALE encoded, an instruction is encoded as its 0-indexed place within the instruction list, concatenated with the SCALE encoding of its operands.

The instructions, in order, are:

- `WithdrawAsset`
- `ReserveAssetDeposited`
- `ReceiveTeleportedAsset`
- `QueryResponse`
- `TransferAsset`
- `TransferReserveAsset`
- `Transact`
- `HrmpNewChannelOpenRequest`
- `HrmpChannelAccepted`
- `HrmpChannelClosing`
- `ClearOrigin`
- `DescendOrigin`
- `ReportError`
- `DepositAsset`
- `DepositReserveAsset`
- `ExchangeAsset`
- `InitiateReserveWithdraw`
- `InitiateTeleport`
- `QueryHolding`
- `BuyExecution`
- `RefundSurplus`
- `SetErrorHandler`
- `SetAppendix`
- `ClearError`
- `ClaimAsset`
- `Trap`
- `SubscribeVersion`
- `UnsubscribeVersion`

### Notes on terminology

- When the term _Origin_ is used, it is meant to mean "location whose value is that of the Origin Register". Thus the phrase "controlled by the Origin" is equivalent to "controlled by the location whose value is that of the Origin Register".
- When the term _Holding_ is used, it is meant to mean "value of the Holding Register". Thus the phrase "reduce Holding by the asset" is equivalent to "reduce the value of the Holding Register by the asset".
- Similarly for _Appendix_ (the value of the Appendix Register) and _Error Handler_ (the value of the Error Handler Register).
- The term _on-chain_ should be taken to mean "within the persistent state of the local consensus system", and should not be considered to limit the current consensus system to one which is specifically a blockchain system.
- The type `Compact`, `Weight` and `QueryId` should be intended to mean a compact integer as per the SCALE definition.
>>>>>>> 4d848d61

### `WithdrawAsset`

Remove the on-chain asset(s) (`assets`) and accrue them into Holding.

Operands:

- `assets: MultiAssets`: The asset(s) to be removed; must be owned by Origin.

Kind: *Instruction*.

Errors: *Fallible*.

### `ReserveAssetDeposited`

Accrue into Holding derivative assets to represent the asset(s) (`assets`) on Origin.

Operands:

- `assets: MultiAssets`: The asset(s) which have been received into the Sovereign account of the local consensus system on Origin.

Kind: *Trusted Indication*.

Trust: Origin must be trusted to act as a reserve for `assets`.

Errors: *Fallible*.

### `ReceiveTeleportedAsset`

Accrue assets into Holding equivalent to the given assets (`assets`) on Origin.

Operands:

- `assets: MultiAssets`: The asset(s) which have been removed from Origin.

Kind: *Trusted Indication*.

Trust: Origin must be trusted to have removed the `assets` as a consequence of sending this message.

Errors: *Fallible*.

### `QueryResponse`

Provide expected information from Origin.

Operands:

- `query_id: QueryId`: The identifier of the query that resulted in this message being sent.
- `response: Response`: The information content.
- `max_weight: Weight`: The maximum weight that handling this response should take. If proper execution requires more weight then an error will be thrown. If it requires less weight, then Surplus Weight Register may increase.

Kind: *Information*.

Errors: *Fallible*.

Weight: Weight estimation may utilise `max_weight` which may lead to an increase in Surplus Weight Register at run-time.

#### `Response`

The `Response` type is used to express information content in the `QueryResponse` XCM instruction. It can represent one of several different data types and it therefore encoded as the SCALE-encoded tagged union:

- `Null = 0`: No information.
- `Assets { assets: MultiAssets } = 1`: Some assets.
- `ExecutionResult { result: Result<(), (u32, Error)> } = 2`: An error (or not), equivalent to the type of value contained in the Error Register.
- `Version { version: Compact } = 3`: An XCM version.

### `TransferAsset`

Withdraw asset(s) (`assets`) from the ownership of Origin and deposit equivalent assets under the ownership of `beneficiary`.

Operands:

- `assets: MultiAssetFilter`: The asset(s) to be withdrawn.
- `beneficiary`: The new owner for the assets.

Kind: *Instruction*.

Errors: *Fallible*.

### `TransferReserveAsset`

Withdraw asset(s) (`assets`) from the ownership of Origin and deposit equivalent assets under the ownership of `destination` (i.e. within its Sovereign account).

Send an onward XCM message to `destination` of `ReserveAssetDeposited` with the given `xcm`.

Operands:

- `assets: MultiAsset`: The asset(s) to be withdrawn.
- `destination: MultiLocation`: The location whose sovereign account will own the assets and thus the effective beneficiary for the assets and the notification target for the reserve asset deposit message.
- `xcm: Xcm`: The instructions that should follow the `ReserveAssetDeposited` instruction, which is sent onwards to `destination`.

Kind: *Instruction*.

Errors: *Fallible*.

### `Transact`

Dispatch the encoded functor `call`, whose dispatch-origin should be Origin as expressed
by the kind of origin `origin_type`.

Operands:

- `origin_type: OriginKind`: The means of expressing the message origin as a dispatch origin.
- `max_weight: Weight`: The maximum amount of weight to expend while dispatching `call`. If dispatch requires more weight then an error will be thrown. If dispatch requires less weight, then Surplus Weight Register may increase.
- `call: Vec<u8>`: The encoded transaction to be applied.

Kind: *Instruction*.

Errors: *Fallible*.

Weight: Weight estimation may utilise `max_weight` which may lead to an increase in Surplus Weight Register at run-time.

### `HrmpNewChannelOpenRequest`

A message to notify about a new incoming HRMP channel. This message is meant to be sent by the
Relay-chain to a para.

Operands:

- `sender: Compact`: The sender in the to-be opened channel. Also, the initiator of the channel opening.
- `max_message_size: Compact`: The maximum size of a message proposed by the sender.
- `max_capacity: Compact`: The maximum number of messages that can be queued in the channel.

Safety: The message should originate directly from the Relay-chain.

Kind: *System Notification*

### `HrmpChannelAccepted`

A message to notify about that a previously sent open channel request has been accepted by the recipient. That means that the channel will be opened during the next Relay-chain session change. This message is meant to be sent by the Relay-chain to a para.

Operands:

- `recipient: Compact`: The recipient parachain which has accepted the previous open-channel request.

Safety: The message should originate directly from the Relay-chain.

Kind: *System Notification*

Errors: *Fallible*.

### `HrmpChannelClosing`

A message to notify that the other party in an open channel decided to close it. In particular, `initiator` is going to close the channel opened from `sender` to the `recipient`. The close will be enacted at the next Relay-chain session change. This message is meant to be sent by the Relay-chain to a para.

Operands:

- `initiator: Compact`: The parachain index which initiated this close operation.
- `sender: Compact`: The parachain index of the sender side of the channel being closed.
- `recipient: Compact`: The parachain index of the receiver side of the channel being closed.

Safety: The message should originate directly from the Relay-chain.

Kind: *System Notification*

Errors: *Fallible*.

### `ClearOrigin`

Clear the Origin Register.

This may be used by the XCM author to ensure that later instructions cannot command the authority of the Original Origin (e.g. if they are being relayed from an untrusted source, as often the case with `ReserveAssetDeposited`).

Kind: *Instruction*.

Errors: *Infallible*.

### `DescendOrigin`

Mutate the origin to some interior location.

Operands:

- `interior: InteriorMultiLocation`: The location, interpreted from the context of Origin, to place in the Origin Register.

Kind: *Instruction*

Errors: *Fallible*.

### `ReportError`

Immediately report the contents of the Error Register to the given destination via XCM.

A `QueryResponse` message of type `ExecutionOutcome` is sent to `destination` with the given
`query_id` and the outcome of the XCM.

Operands:

- `query_id: QueryId`: The value to be used for the `query_id` field of the `QueryResponse` message.
- `destination: MultiLocation`: The location to where the `QueryResponse` message should be sent.
- `max_response_weight: Weight`: The value to be used for the `max_weight` field of the `QueryResponse` message.

Kind: *Instruction*

Errors: *Fallible*.

### `DepositAsset`

Subtract the asset(s) (`assets`) from Holding and deposit on-chain equivalent assets under the ownership of `beneficiary`.

Operands:

- `assets: MultiAssetFilter`: The asset(s) to remove from the Holding Register.
- `max_assets: Compact`: The maximum number of unique assets/asset instances to remove from the Holding Register. Only the first `max_assets` assets/instances of those matched by `assets` will be removed, prioritized under standard asset ordering. Any others will remain in holding.
- `beneficiary: MultiLocation`: The new owner for the assets.

Kind: *Instruction*

Errors: *Fallible*.

### `DepositReserveAsset`

Remove the asset(s) (`assets`) from the Holding Register and deposit on-chain equivalent assets under the ownership of `destination` (i.e. deposit them into its Sovereign Account).

Send an onward XCM message to `destination` of `ReserveAssetDeposited` with the given `effects`.

Operands:

- `assets: MultiAssetFilter`: The asset(s) to remove from the Holding Register.
- `max_assets: Compact`: The maximum number of unique assets/asset instances to remove from the Holding Register. Only the first `max_assets` assets/instances of those matched by `assets` will be removed, prioritized under standard asset ordering. Any others will remain in holding.
- `destination: MultiLocation`: The location whose sovereign account will own the assets and thus the effective beneficiary for the assets and the notification target for the reserve asset deposit message.
- `xcm: Xcm`: The orders that should follow the `ReserveAssetDeposited` instruction which is sent onwards to `destination`.

Kind: *Instruction*

Errors: *Fallible*.

### `ExchangeAsset`

Reduce Holding by up to some amount of asset(s) (`give`) and accrue Holding with a minimum amount of some alternative assets (`receive`).

Operands:

- `give: MultiAssetFilter`: The asset(s) by which Holding should be reduced.
- `receive: MultiAssets`: The asset(s) by which Holding must be increased. Any fungible assets appearing in `receive` may be increased by an amount greater than expressed, but Holding may not accrue assets not stated in `receive`.

Kind: *Instruction*

Errors: *Fallible*.

### `InitiateReserveWithdraw`

Reduce the value of the Holding Register by the asset(s) (`assets`) and send an XCM message beginning with `WithdrawAsset` to a reserve location.

Operands:

- `assets: MultiAssetFilter`: The asset(s) to remove from the Holding Register.
- `reserve`: A valid location that acts as a reserve for all asset(s) in `assets`. The sovereign account of this consensus system *on the reserve location* will have appropriate assets withdrawn and `effects` will be executed on them. There will typically be only one valid location on any given asset/chain combination.
- `xcm`: The instructions to execute on the assets once withdrawn *on the reserve location*.

Kind: *Instruction*

Errors: *Fallible*.

### `InitiateTeleport`

Remove the asset(s) (`assets`) from the Holding Register and send an XCM message beginning with `ReceiveTeleportedAsset` to a `destination` location.

NOTE: The `destination` location *MUST* respect this origin as a valid teleportation origin for all `assets`. If it does not, then the assets may be lost.

Operands:

- `assets: MultiAssetFilter`: The asset(s) to remove from the Holding Register.
- `destination: MultiLocation`: A valid location that respects teleports coming from this location.
- `xcm`: The instructions to execute *on the destination location* following the `ReceiveTeleportedAsset` instruction.

Kind: *Instruction*

Errors: *Fallible*.

### `ReportHolding`

Send a `QueryResponse` XCM message with the `assets` value equal to the holding contents, or a portion thereof.

Operands:

- `query_id: QueryId`: The value to be used for the `query_id` field of the `QueryResponse` message.
- `destination: MultiLocation`: The location to where the `QueryResponse` message should be sent.
- `assets: MultiAssetFilter`: A filter for the assets that should be reported back.
- `max_response_weight: Weight`: The value to be used for the `max_weight` field of the `QueryResponse` message.

Kind: *Instruction*

Errors: *Fallible*.

### `BuyExecution`

Pay for the execution of the current message from Holding.

Operands:

- `fees: MultiAsset`: The asset(s) by which to reduce Holding to pay execution fees.
- `weight_limit: Option<Weight>`: If provided, then state the amount of weight to be purchased. If this is lower than the estimated weight of this message, then an error will be thrown.

Kind: *Instruction*

Errors: *Fallible*.

### `RefundSurplus`

Increase Refunded Weight Register to the value of Surplus Weight Register. Attempt to accrue fees previously paid via `BuyExecution` into Holding for the amount that Refunded Weight Register is increased.

Kind: *Instruction*

Errors: *Infallible*.

### `SetErrorHandler`

Set the Error Handler Register.

Operands:

- `error_handler: Xcm`: The value to which to set the Error Handler Register.

Kind: *Instruction*

Errors: *Infallible*.

Weight: The estimated weight of this instruction must include the estimated weight of `error_handler`. At run-time, Surplus Weight Register should be increased by the estimated weight of the Error Handler prior to being changed.

### `SetAppendix`

Set the Appendix Register.

Operands:

- `appendix: Xcm`: The value to which to set the Appendix Register.

Kind: *Instruction*

Errors: *Infallible*.

Weight: The estimated weight of this instruction must include the estimated weight of `appendix`. At run-time, Surplus Weight Register should be increased by the estimated weight of the Appendix prior to being changed.

### `ClearError`

Clear the Error Register.

Kind: *Instruction*

Errors: *Infallible*.

### `ClaimAsset`

Create some assets which are being held on behalf of Origin.

Operands:

- `assets: MultiAssets`: The assets which are to be claimed. This must match exactly with the assets claimable by Origin with the given `ticket`.
- `ticket: MultiLocation`: The ticket of the asset; this is an abstract identifier to help locate the asset.

Kind: *Instruction*

Errors: *Fallible*.

### `Trap`

Always throws an error of type `Trap`.

Operands:

- `id: Compact`: The value to be used for the parameter of the thrown error.

Kind: *Instruction*

Errors: *Always*.

### `SubscribeVersion`

Send a `QueryResponse` message to Origin specifying XCM version 2 in the `response` field.

Any upgrades to the local consensus which result in a later version of XCM being supported should  elicit a similar response.

Operands:

- `query_id: QueryId`: The value to be used for the `query_id` field of the `QueryResponse` message.
- `max_response_weight: Weight`: The value to be used for the `max_weight` field of the `QueryResponse` message.

Kind: *Instruction*

### `UnsubscribeVersion`

Cancel the effect of a previous `SubscribeVersion` instruction from Origin.

Kind: *Instruction*

## **6** Universal Asset Identifiers

*Note on versioning:* This describes the `MultiAsset` (and associates) as used in XCM version of this document, and its version is strictly implied by the XCM it is used within. If it is necessary to form a `MultiAsset` value is used _outside_ of an XCM (where its version cannot be inferred) then the version-aware `VersionedMultiAsset` should be used instead, exactly analogous to how `Xcm` relates to `VersionedXcm`.

### Description

A `MultiAsset` is a general identifier for an asset. It may represent both fungible and non-fungible assets, and in the case of a fungible asset, it represents some defined amount of the asset.

Since a `MultiAsset` value may only be used to represent a single asset, there is a `MultiAssets` type which represents a set of different assets. Sometimes it is needed to express a pattern over the universe of assets; for this purpose there is `WildMultiAsset`, which allows for "wildcard" matching. Finally, there is often occasion to provide a "selector", which might be a general pattern or a set of concrete assets, and for this there is `MultiAssetFilter`.

Fungible assets are identified by a _class_ together with an amount of the asset, the number of units of the asset class that the asset value represents. Non-fungible assets are necessarily unique, so need no _amount_, but this is replaced with an identifier for the asset instance, allowing for multiple unique assets within the same overall class.

Assets classes may be identified in one of two ways: either an abstract identifier or a concrete identifier. A single asset may be referenced from multiple asset identifiers, though will tend to have only a single *canonical* concrete identifier.

#### Abstract identifiers

Abstract identifiers are absolute identifiers that represent a notional asset which can exist within multiple consensus systems. These tend to be simpler to deal with since their broad meaning is unchanged regardless stay of the consensus system in which it is interpreted.

However, in the attempt to provide uniformity across consensus systems, they may conflate different instantiations of some notional asset (e.g. the reserve asset and a local reserve-backed derivative of it) under the same name, leading to confusion. It also implies that one notional asset is accounted for locally in only one way. This may not be the case, e.g. where there are multiple bridge instances each providing a bridged "BTC" token yet none being fungible with the others.

Since they are meant to be absolute and universal, a global registry is needed to ensure that name collisions do not occur.

An abstract identifier is represented as a simple variable-size byte string. As of writing, no global registry exists and no proposals have been put forth for asset labeling.

#### Concrete identifiers

Concrete identifiers are *relative identifiers* that specifically identify a single asset through its location in a consensus system relative to the context interpreting. Use of a `MultiLocation` ensures that similar but non-fungible variants of the same underlying asset can be properly distinguished, and obviates the need for any kind of central registry.

The limitation is that the asset identifier cannot be trivially copied between consensus systems and must instead be "re-anchored" whenever being moved to a new consensus system, using the two systems' relative paths. This is specifically because `MultiLocation` values are fundamentally relative identifiers.

Throughout XCM, messages are authored such that *when interpreted from the receiver's point of view* they will have the desired meaning/effect. This means that relative paths should always by constructed to be read from the point of view of the receiving system, *which may be have a completely different meaning in the authoring system*.

Concrete identifiers are the generally preferred way of identifying an asset since they are entirely unambiguous.

A concrete identifier is represented by a `MultiLocation`. If a system has an unambiguous primary asset (such as Bitcoin with BTC or Ethereum with ETH), then it will conventionally be identified as the chain itself. Alternative and more specific ways of referring to an asset within a system include:

- `<chain>/PalletInstance(<id>)` for a Frame chain with a single-asset pallet instance (such as an instance of the Balances pallet).
- `<chain>/PalletInstance(<id>)/GeneralIndex(<index>)` for a Frame chain with an indexed multi-asset pallet instance (such as an instance of the Assets pallet).
- `<chain>/AccountId32` for an ERC-20-style single-asset smart-contract on a Frame-based contracts chain.
- `<chain>/AccountKey20` for an ERC-20-style single-asset smart-contract on an Ethereum-like chain.

### Format

A `MultiAsset` value is represented by the SCALE-encoded pair of fields:

- `class: AssetId`: The asset class.
- `fun`: The fungibility of the asset, this is a tagged union with two possible variants:
  - `Fungible = 0 { amount: Compact }`: In which case this is a fungible asset and the `amount` is expected to follow the `0` byte to identify this variant.
  - `NonFungible = 1 { instance: AssetInstance }`: In which case this is a non-fungible asset and the `instance` is expected to follow the `1` byte to identify this variant.

If multiple classes need to be expressed in a value, then the `MultiAssets` type should be used. This is encoded exactly as a `Vec<MultiAsset>`, but with some additional requirements:

- All fungible assets must be placed in the encoding before non-fungible assets.
- Fungible assets must be ordered by class in Standard Ordering (see next).
- Non-fungible assets must be ordered by class and then by instance in Standard Ordering.
- There may be only one fungible asset for each fungible asset class.
- There may be only one non-fungible asset for each non-fungible asset class/instance pair.

(The ordering provides an efficient means of guaranteeing that each asset is indeed unique within the set.)

A `WildMultiAsset` value is represented by the SCALE-encoded tagged union with two variants:

- `All = 0`: Matches for all assets.
- `AllOf = 1 { class: AssetId, fun: WildFungibility }`: Matches for any assets which match the given `class` and fungibility (`fun`).

A `MultiAssetFilter` value is represented by the SCALE-encoded tagged union with two variants:

- `Definite = 0 { assets: MultiAssets }`: Filters for all assets in `assets`.
- `Wild = 1 { wildcard: WildMultiAsset }`: Filters for all assets which match `wildcard`.

#### Standard Ordering

XCM Standard Ordering is based on the Rust-language ordering and is defined:

- For SCALE tagged unions, values are ordered primarily by variant index (ascending) and then ordered by the first field of the variant's item, and then successive fields in case all prior fields are equivalent.
- For SCALE tuples (named or anonymous), values are ordered primarily by the first element/field, and then each successive element/field in the case all prior elements/fields are equivalent.
- For SCALE vectors (`Vec<...>`), value are ordered in standard lexicographic fashion (primarily by the first item and then each successive item in case of a shared prefix, with an item that is a strict prefix of another appearing first).

#### `AssetId`

A general identifier for an asset class. This is a SCALE-encoded tagged union (`enum` in Rust terms) with two variants:

- `Concrete = 0 { location: MultiLocation }`: A concrete asset-class identifier, given by a `MultiLocation` value.
- `Abstract = 1 { name: Vec<u8> }`: A abstract asset-class identifier, given by a `Vec<u8>` value.

#### `AssetInstance`

A general identifier for an instance of a non-fungible asset within its class.

Given by the SCALE tagged union of:

- `Undefined = 0`: Undefined - used if the NFA class has only one instance.
- `Index = 1: { index: Compact }`: A compact `index`. Technically this could be greater than u128, but this implementation supports only values up to `2**128 - 1`.
- `Array4 = 2: { datum: [u8; 4] }`: A 4-byte fixed-length `datum`.
- `Array8 = 3: { datum: [u8; 8] }`: A 8-byte fixed-length `datum`.
- `Array16 = 4: { datum: [u8; 16] }`: A 16-byte fixed-length `datum`.
- `Array32 = 5: { datum: [u8; 32] }`: A 32-byte fixed-length `datum`.
- `Blob = 6: { data: Vec<u8> }`: An arbitrary piece of `data`. Use only when necessary.

#### `WildFungibility`

A general identifier for an asset class. This is a SCALE-encoded tagged union (`enum` in Rust terms) with two variants:

- `Fungible = 0`: Matches all fungible assets.
- `NonFungible = 1`: Matches all non-fungible assets.

## **7** Universal Consensus Location Identifiers

This describes the `MultiLocation` (and associates) as used in XCM version of this document, and its version is strictly implied by the XCM it is used within. If it is necessary to form a `MultiLocation` value is used _outside_ of an XCM (where its version cannot be inferred) then the version-aware `VersionedMultiLocation` should be used instead, exactly analogous to how `Xcm` relates to `VersionedXcm`.

### **7.1** Description

A relative path between state-bearing consensus systems.

`MultiLocation` aims to be sufficiently abstract in meaning and general in nature that it is able to identify arbitrary logical "locations" within the universe of consensus.

A location in a consensus system is defined as an *isolatable state machine* held within global consensus. The location in question need not have a sophisticated consensus algorithm of its own; a single account within Ethereum, for example, could be considered a location.

A very-much non-exhaustive list of types of location include:

- A (normal, layer-1) block chain, e.g. the Bitcoin mainnet or a parachain.
- A layer-0 super-chain, e.g. the Polkadot Relay chain.
- A layer-2 smart contract, e.g. an ERC-20 on Ethereum.
- A logical functional component of a chain, e.g. a single instance of a pallet on a Frame-based Substrate chain.
- An account.

A `MultiLocation` is a *relative identifier*, meaning that it can only be used to define the relative path between two locations, and cannot generally be used to refer to a location universally. Much like a relative file-system path will first begin with any "../" components used to ascend into to the containing directory, followed by the directory names into which to descend, a `MultiLocation` has two main parts to it: the number of times to ascend into the outer consensus from the local and then an interior location within that outer consensus.

A `MultiLocation` is thus encoded as the pair of values:

- `parents: u8`: The levels of consensus to ascend before interpreting the `interior` parameter.
- `interior: InteriorMultiLocation`: A location interior to the outer consensus system found by ascending from the local system `parents` times.

### Interior Locations & Junctions

There is a second type `InteriorMultiLocation` which always identifies a consensus system *interior* to the local consensus system. Being strictly interior implies a relationship of subordination: for a consensus system A to be interior to that of B would mean that a state change of A implies a state change in B. As an example, a smart contract location within the Ethereum blockchain would be considered an interior location of the Ethereum blockchain itself.

An `InteriorMultiLocation` is comprised of a number of *junctions*, in order, each specifying a location further internal to the previous. An `InteriorMultiLocation` value with no junctions simply refers to the local consensus system.

An `InteriorMultiLocation` is thus encoded simply as a `Vec<Junction>`. A `Junction` meanwhile is encoded as the tagged union of:

- `Parachain = 0 { index: Compact<u32> }`: An indexed parachain belonging to and operated by the context. Generally used when the context is a Polkadot Relay-chain.

- `AccountId32 = 1 { network: NetworkId, id: [u8; 32] }`: A 32-byte `id`entifier for an account of a specific `network` that is respected as a sovereign endpoint within the context. Generally used when the context is a Substrate-based chain.

- `AccountIndex64 = 2 { network: NetworkId, index: Compact<u64> }`: An 8-byte `index` for an account of a specific `network` that is respected as a sovereign endpoint within the context. May be used when the context is a Frame-based chain and includes e.g. an indices pallet. The `network` id may be used to restrict or qualify the meaning of the index and may not refer specifically to a *blockchain* network. An example might be a smart contract chain which uses different `network` values to distinguish between account indices and smart contracts indices.

- `AccountKey20 = 3 { network: NetworkId, key: [u8; 20] }`: A 20-byte identifier `key` for an account of a specific `network` that is respected as a sovereign endpoint within the context. May be used when the context is an Ethereum or Bitcoin chain or smart-contract.

- `PalletInstance = 4 { index: u8 }`: An instanced, `index`ed pallet that forms a constituent part of the context. Generally used when the context is a Frame-based chain.

- `GeneralIndex = 5 { index: Compact }`: A non-descript `index` within the context location. Usage will vary widely owing to its generality. Note: Try to avoid using this and instead use a more specific item.

- `GeneralKey = 6 { key: Vec<u8> }`: A nondescript datum acting as a `key` within the context location. Usage will vary widely owing to its generality. Note: Try to avoid using this and instead use a more specific item.

- `OnlyChild = 7`: The unambiguous child.

#### NetworkId

A global identifier of an account-bearing consensus system.

Encoded as the tagged union of:

- `Any = 0`: Unidentified/any.
- `Named = 1 { name: Vec<u8> }`: Some `name`d network.
- `Polkadot = 2`: The Polkadot Relay chain
- `Kusama = 3`: Kusama.

### Written format

Note: `MultiLocation`s will tend to be written using junction names delimited by slashes, evoking the syntax of other logical path systems such as URIs and file systems. E.g. a `MultiLocation` value expressed as `../PalletInstance(3)/GeneralIndex(42)` would be a `MultiLocation` with one parent and two `Junction`s: `PalletInstance{index: 3}` and `GeneralIndex{index: 42}`.

## **8** The types of error in XCM

Within XCM it is necessary to communicate some problem encountered while executing some message. The type `Error` allows for this to be expressed, and is encoded as the SCALE tagged union of:

- `Overflow = 0`: An arithmetic overflow happened.
- `Unimplemented = 1`: The instruction is intentionally unsupported.
- `UntrustedReserveLocation = 2`: Origin Register does not contain a value value for a reserve transfer notification.
- `UntrustedTeleportLocation = 3`: Origin Register does not contain a value value for a teleport notification.
- `MultiLocationFull = 4`: `MultiLocation` value too large to descend further.
- `MultiLocationNotInvertible = 5`: `MultiLocation` value ascend more parents than known ancestors of local location.
- `BadOrigin = 6`: The Origin Register does not contain a valid value for instruction.
- `InvalidLocation = 7`: The location parameter is not a valid value for the instruction.
- `AssetNotFound = 8`: The given asset is not handled.
- `FailedToTransactAsset = 9`: An asset transaction (like withdraw or deposit) failed (typically due to type conversions).
- `NotWithdrawable = 10`: An asset cannot be withdrawn, potentially due to lack of ownership, availability or rights.
- `LocationCannotHold = 11`: An asset cannot be deposited under the ownership of a particular location.
- `ExceedsMaxMessageSize = 12`: Attempt to send a message greater than the maximum supported by the transport protocol.
- `DestinationUnsupported = 13`: The given message cannot be translated into a format supported by the destination.
- `Transport = 14`: Destination is routable, but there is some issue with the transport mechanism.
- `Unroutable = 15`: Destination is known to be unroutable.
- `UnknownClaim = 16`: Used by `ClaimAsset` when the given claim could not be recognized/found.
- `FailedToDecode = 17`: Used by `Transact` when the functor cannot be decoded.
- `TooMuchWeightRequired = 18`: Used by `Transact` to indicate that the given weight limit could be breached by the functor.
- `NotHoldingFees = 19`: Used by `BuyExecution` when the Holding Register does not contain payable fees.
- `TooExpensive = 20`: Used by `BuyExecution` when the fees declared to purchase weight are insufficient.
- `Trap(u64) = 21`: Used by the `Trap` instruction to force an error intentionally. Its code is included.<|MERGE_RESOLUTION|>--- conflicted
+++ resolved
@@ -55,6 +55,10 @@
 - *Teleport* Destroying an asset (or amount of funds/token/currency) in one place and minting a corresponding amount in a second place. Imagine the teleporter from *Star Trek*. The two places need not be equivalent in nature (e.g. could be a UTXO chain that destroys assets and an account-based chain that mints them). Neither place acts as a reserve or derivative for the other. Though the nature of the tokens may be different, neither place is more canonical than the other. This is only possible if there is a bilateral trust relationship both of the STF and the validity/finality/availability between them.
 - *Transfer* The movement of funds from one controlling authority to another. This is within the same chain or overall asset-ownership environment and at the same abstraction level.
 
+![image](XCM_basic_interaction_diagram.png)
+
+_Basic interaction diagram. Boxes are blockchains, cylinders are accounts, red account color is a debit, green account color is a credit. Shaded grey accounts are Holding Accounts._
+
 ### **1.4** Document Structure
 
 The format is defined in five main parts. The top-level datagram formats are specified in section 2. The XCVM is defined in sections 3, 4 and 5. The `MultiLocation` and `MultiAsset` formats are defined in sections 6 and 7. Example messages are specified in section 8.
@@ -135,11 +139,6 @@
 
 Expresses any code which should run following the current programme. When a programme reaches the end successfully, or after an error where the Error Handler is empty, this register is cleared and its contents used to replace the Programme Register.
 
-<<<<<<< HEAD
-![image](XCM_basic_interaction_diagram.png)
-
-Basic interaction diagram. Boxes are blockchains, cylinders are accounts, red account color is a debit, green account color is a credit. Shaded grey accounts are Holding Accounts.
-=======
 ### **3.6** Origin
 
 Of type `Option<MultiLocation>`, initialized so its inner value is the Original Origin.
@@ -231,7 +230,6 @@
 - Similarly for _Appendix_ (the value of the Appendix Register) and _Error Handler_ (the value of the Error Handler Register).
 - The term _on-chain_ should be taken to mean "within the persistent state of the local consensus system", and should not be considered to limit the current consensus system to one which is specifically a blockchain system.
 - The type `Compact`, `Weight` and `QueryId` should be intended to mean a compact integer as per the SCALE definition.
->>>>>>> 4d848d61
 
 ### `WithdrawAsset`
 
